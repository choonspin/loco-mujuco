--- conflicted
+++ resolved
@@ -1,10 +1,6 @@
 import inspect
 import loco_mujoco
-<<<<<<< HEAD
-from loco_mujoco.environments import HumanoidTorque, HumanoidMuscle, UnitreeA1, UnitreeG1
-=======
-from loco_mujoco.environments import HumanoidTorque, HumanoidMuscle, UnitreeA1, MyoSuiteHumanoid
->>>>>>> 8e34f42b
+from loco_mujoco.environments import HumanoidTorque, HumanoidMuscle, UnitreeA1, UnitreeG1, MyoSuiteHumanoid
 from mushroom_rl.utils.mujoco import *
 
 
@@ -140,11 +136,7 @@
         else:
             motors_to_remove = []
     except :
-<<<<<<< HEAD
-        if type(env) == UnitreeG1:
-=======
-        if type(env) == MyoSuiteHumanoid:
->>>>>>> 8e34f42b
+        if type(env) == UnitreeG1 or type(env) == MyoSuiteHumanoid:
             action_spec = env._get_action_specification()
         else:
             action_spec = env._get_action_specification(use_muscles)
@@ -183,8 +175,6 @@
     #       "\nNumber of obs that are on by default: ", get_obs_space_table_docs(env, additional_info)[1], "\n")
     # print(get_action_space_table_docs(env)[0],
     #       "\nNumber of actions that are on by default: ", get_action_space_table_docs(env)[1])
-<<<<<<< HEAD
-=======
 
     # MyoSuite Humanoid
     env = loco_mujoco.LocoEnv.make("MyoSuiteHumanoid")
@@ -194,7 +184,6 @@
           "\nNumber of obs that are on by default: ", get_obs_space_table_docs(env, additional_info)[1], "\n")
     print(get_action_space_table_docs(env)[0],
           "\nNumber of actions that are on by default: ", get_action_space_table_docs(env)[1])
->>>>>>> 8e34f42b
 
     # # Atlas
     # env = loco_mujoco.LocoEnv.make("Atlas", disable_arms=False, disable_back=False)
@@ -218,14 +207,14 @@
     # print(get_action_space_table_docs(env)[0],
     #       "\nNumber of actions that are on by default: ", get_action_space_table_docs(env)[1])
 
-    # UnitreeG1
-    env = loco_mujoco.LocoEnv.make("UnitreeG1", disable_arms=False, disable_back=False)
-    additional_info = [["3D linear Forces between Right Foot and Floor", "0.0", "inf", "True", "3", "Force [N]"],
-                       ["3D linear Forces between Left Foot and Floor", "0.0", "inf", "True", "3", "Force [N]"]]
-    print(get_obs_space_table_docs(env, additional_info)[0],
-          "\nNumber of obs that are on by default: ", get_obs_space_table_docs(env, additional_info)[1], "\n")
-    print(get_action_space_table_docs(env)[0],
-          "\nNumber of actions that are on by default: ", get_action_space_table_docs(env)[1])
+    # # UnitreeG1
+    # env = loco_mujoco.LocoEnv.make("UnitreeG1", disable_arms=False, disable_back=False)
+    # additional_info = [["3D linear Forces between Right Foot and Floor", "0.0", "inf", "True", "3", "Force [N]"],
+    #                    ["3D linear Forces between Left Foot and Floor", "0.0", "inf", "True", "3", "Force [N]"]]
+    # print(get_obs_space_table_docs(env, additional_info)[0],
+    #       "\nNumber of obs that are on by default: ", get_obs_space_table_docs(env, additional_info)[1], "\n")
+    # print(get_action_space_table_docs(env)[0],
+    #       "\nNumber of actions that are on by default: ", get_action_space_table_docs(env)[1])
 
     # Torque Humanoid
     # env = loco_mujoco.LocoEnv.make("HumanoidTorque", disable_back=False, disable_arms=False)
